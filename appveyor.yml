image: Visual Studio 2017
version: 2.0.0-appveyor-{build}
install:
- cinst pandoc
<<<<<<< HEAD
=======
- cinst cppcheck
- ps: Invoke-WebRequest 'https://github.com/wxWidgets/wxWidgets/releases/download/v3.1.1/wxWidgets-3.1.1-headers.7z' -OutFile 'headers.7z'
- ps: Invoke-WebRequest 'https://github.com/wxWidgets/wxWidgets/releases/download/v3.1.1/wxMSW-3.1.1_vc141_Dev.7z' -OutFile 'dev.7z'
- ps: Invoke-WebRequest 'https://github.com/wxWidgets/wxWidgets/releases/download/v3.1.1/wxMSW-3.1.1_vc141_ReleaseDLL.7z' -OutFile 'dll.7z'
- ps: Invoke-WebRequest 'https://github.com/wxWidgets/wxWidgets/releases/download/v3.1.1/wxMSW-3.1.1_vc141_ReleasePDB.7z' -OutFile 'pdb.7z'
- ps: if ("fc2fece046792772d4a05946de1b3a8cc8c69733" -ne (Get-FileHash -Path "headers.7z" -Algorithm SHA1).Hash) { exit }
- ps: if ("b7edda49bfec0654954d263712acc0199af1c141" -ne (Get-FileHash -Path "dev.7z" -Algorithm SHA1).Hash) { exit }
- ps: if ("e94cbe52d61e6263760648646f7bd694e8ee3c54" -ne (Get-FileHash -Path "dll.7z" -Algorithm SHA1).Hash) { exit }
- ps: if ("deca4222d38f77186b54ed1faab2c7111aa29c69" -ne (Get-FileHash -Path "pdb.7z" -Algorithm SHA1).Hash) { exit }
- ps: 7z x headers.7z -oc:\wxWidgets-3.1.1 -aoa
- ps: 7z x dev.7z -oc:\wxWidgets-3.1.1 -aoa
- ps: 7z x dll.7z -oc:\wxWidgets-3.1.1 -aoa
- ps: 7z x pdb.7z -oc:\wxWidgets-3.1.1 -aoa
>>>>>>> 3612176a
clone_depth: 50
build_script:
- cmd: call appveyor.bat
artifacts:
- path: cmakebuild\*.7z
- path: cmakebuild\*.7z.md5
deploy:
  description: 'release description'
  provider: GitHub
  auth_token:
    secure: 'xTcTfr+JiHlF5y4sSlB6so7fIGM1d+39JtNoaeeqtdEmucEqASb/xhs60ayi4mUm'
  draft: true
  prerelease: false
  on:
    appveyor_repo_tag: true
<|MERGE_RESOLUTION|>--- conflicted
+++ resolved
@@ -1,35 +1,20 @@
-image: Visual Studio 2017
-version: 2.0.0-appveyor-{build}
-install:
-- cinst pandoc
-<<<<<<< HEAD
-=======
-- cinst cppcheck
-- ps: Invoke-WebRequest 'https://github.com/wxWidgets/wxWidgets/releases/download/v3.1.1/wxWidgets-3.1.1-headers.7z' -OutFile 'headers.7z'
-- ps: Invoke-WebRequest 'https://github.com/wxWidgets/wxWidgets/releases/download/v3.1.1/wxMSW-3.1.1_vc141_Dev.7z' -OutFile 'dev.7z'
-- ps: Invoke-WebRequest 'https://github.com/wxWidgets/wxWidgets/releases/download/v3.1.1/wxMSW-3.1.1_vc141_ReleaseDLL.7z' -OutFile 'dll.7z'
-- ps: Invoke-WebRequest 'https://github.com/wxWidgets/wxWidgets/releases/download/v3.1.1/wxMSW-3.1.1_vc141_ReleasePDB.7z' -OutFile 'pdb.7z'
-- ps: if ("fc2fece046792772d4a05946de1b3a8cc8c69733" -ne (Get-FileHash -Path "headers.7z" -Algorithm SHA1).Hash) { exit }
-- ps: if ("b7edda49bfec0654954d263712acc0199af1c141" -ne (Get-FileHash -Path "dev.7z" -Algorithm SHA1).Hash) { exit }
-- ps: if ("e94cbe52d61e6263760648646f7bd694e8ee3c54" -ne (Get-FileHash -Path "dll.7z" -Algorithm SHA1).Hash) { exit }
-- ps: if ("deca4222d38f77186b54ed1faab2c7111aa29c69" -ne (Get-FileHash -Path "pdb.7z" -Algorithm SHA1).Hash) { exit }
-- ps: 7z x headers.7z -oc:\wxWidgets-3.1.1 -aoa
-- ps: 7z x dev.7z -oc:\wxWidgets-3.1.1 -aoa
-- ps: 7z x dll.7z -oc:\wxWidgets-3.1.1 -aoa
-- ps: 7z x pdb.7z -oc:\wxWidgets-3.1.1 -aoa
->>>>>>> 3612176a
-clone_depth: 50
-build_script:
-- cmd: call appveyor.bat
-artifacts:
-- path: cmakebuild\*.7z
-- path: cmakebuild\*.7z.md5
-deploy:
-  description: 'release description'
-  provider: GitHub
-  auth_token:
-    secure: 'xTcTfr+JiHlF5y4sSlB6so7fIGM1d+39JtNoaeeqtdEmucEqASb/xhs60ayi4mUm'
-  draft: true
-  prerelease: false
-  on:
-    appveyor_repo_tag: true
+image: Visual Studio 2017
+version: 2.0.0-appveyor-{build}
+install:
+- cinst pandoc
+- cinst cppcheck
+clone_depth: 50
+build_script:
+- cmd: call appveyor.bat
+artifacts:
+- path: cmakebuild\*.7z
+- path: cmakebuild\*.7z.md5
+deploy:
+  description: 'release description'
+  provider: GitHub
+  auth_token:
+    secure: 'xTcTfr+JiHlF5y4sSlB6so7fIGM1d+39JtNoaeeqtdEmucEqASb/xhs60ayi4mUm'
+  draft: true
+  prerelease: false
+  on:
+    appveyor_repo_tag: true