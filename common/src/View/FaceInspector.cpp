/*
 Copyright (C) 2010-2017 Kristian Duske

 This file is part of TrenchBroom.

 TrenchBroom is free software: you can redistribute it and/or modify
 it under the terms of the GNU General Public License as published by
 the Free Software Foundation, either version 3 of the License, or
 (at your option) any later version.

 TrenchBroom is distributed in the hope that it will be useful,
 but WITHOUT ANY WARRANTY; without even the implied warranty of
 MERCHANTABILITY or FITNESS FOR A PARTICULAR PURPOSE.  See the
 GNU General Public License for more details.

 You should have received a copy of the GNU General Public License
 along with TrenchBroom. If not, see <http://www.gnu.org/licenses/>.
 */

#include "FaceInspector.h"

#include "Model/Entity.h"
#include "Model/Object.h"
#include "View/BorderLine.h"
#include "View/CollapsibleTitledPanel.h"
#include "View/FaceAttribsEditor.h"
#include "View/MapDocument.h"
#include "View/SplitterWindow2.h"
#include "View/TextureBrowser.h"
#include "View/TextureCollectionEditor.h"
#include "View/TextureSelectedCommand.h"
#include "View/TitledPanel.h"
#include "View/ViewConstants.h"

#include <wx/notebook.h>
#include <wx/persist.h>
#include <wx/sizer.h>

namespace TrenchBroom {
    namespace View {
        FaceInspector::FaceInspector(QWidget* parent, MapDocumentWPtr document, GLContextManager& contextManager) :
        TabBookPage(parent),
        m_document(document) {
#if defined __APPLE__
            SetWindowVariant(wxWINDOW_VARIANT_SMALL);
#endif
            createGui(document, contextManager);
            bindEvents();
        }

        bool FaceInspector::cancelMouseDrag() {
            return m_faceAttribsEditor->cancelMouseDrag();
        }

        void FaceInspector::OnTextureSelected(TextureSelectedCommand& event) {
            if (IsBeingDeleted()) return;

            MapDocumentSPtr document = lock(m_document);
            document->setTexture(event.texture());
        }

        void FaceInspector::createGui(MapDocumentWPtr document, GLContextManager& contextManager) {
            SplitterWindow2* splitter = new SplitterWindow2(this);
            splitter->setSashGravity(0.0);
            splitter->SetName("FaceInspectorSplitter");

            splitter->splitHorizontally(createFaceAttribsEditor(splitter, document, contextManager),
                                        createTextureBrowser(splitter, document, contextManager),
                                        wxSize(100, 200), wxSize(100, 200));
<<<<<<< HEAD
            
            auto* outerSizer = new QVBoxLayout();
=======

            wxSizer* outerSizer = new wxBoxSizer(wxVERTICAL);
>>>>>>> 25625af4
            outerSizer->Add(splitter, 1, wxEXPAND);
            outerSizer->Add(new BorderLine(this, BorderLine::Direction_Horizontal), 0, wxEXPAND);
            outerSizer->Add(createTextureCollectionEditor(this, document), 0, wxEXPAND);
            SetSizer(outerSizer);

            wxPersistenceManager::Get().RegisterAndRestore(splitter);
        }

        QWidget* FaceInspector::createFaceAttribsEditor(QWidget* parent, MapDocumentWPtr document, GLContextManager& contextManager) {
            m_faceAttribsEditor = new FaceAttribsEditor(parent, document, contextManager);
            return m_faceAttribsEditor;
        }
<<<<<<< HEAD
        
        QWidget* FaceInspector::createTextureBrowser(QWidget* parent, MapDocumentWPtr document, GLContextManager& contextManager) {
=======

        wxWindow* FaceInspector::createTextureBrowser(wxWindow* parent, MapDocumentWPtr document, GLContextManager& contextManager) {
>>>>>>> 25625af4
            TitledPanel* panel = new TitledPanel(parent, "Texture Browser");
            m_textureBrowser = new TextureBrowser(panel->getPanel(), document, contextManager);

            auto* sizer = new QVBoxLayout();
            sizer->addWidget(m_textureBrowser, 1, wxEXPAND);
            panel->getPanel()->SetSizer(sizer);

            return panel;
        }
<<<<<<< HEAD
        
        QWidget* FaceInspector::createTextureCollectionEditor(QWidget* parent, MapDocumentWPtr document) {
            CollapsibleTitledPanel* panel = new CollapsibleTitledPanel(parent, "Texture Collections", false);
            QWidget* collectionEditor = new TextureCollectionEditor(panel->getPanel(), document);
            
            auto* sizer = new QVBoxLayout();
            sizer->addWidget(collectionEditor, 1, wxEXPAND);
=======

        wxWindow* FaceInspector::createTextureCollectionEditor(wxWindow* parent, MapDocumentWPtr document) {
            CollapsibleTitledPanel* panel = new CollapsibleTitledPanel(parent, "Texture Collections", false);
            wxWindow* collectionEditor = new TextureCollectionEditor(panel->getPanel(), document);

            wxSizer* sizer = new wxBoxSizer(wxVERTICAL);
            sizer->Add(collectionEditor, 1, wxEXPAND);
>>>>>>> 25625af4
            panel->getPanel()->SetSizer(sizer);

            return panel;
        }

        void FaceInspector::bindEvents() {
            m_textureBrowser->Bind(TEXTURE_SELECTED_EVENT, &FaceInspector::OnTextureSelected, this);
        }
    }
}<|MERGE_RESOLUTION|>--- conflicted
+++ resolved
@@ -67,13 +67,8 @@
             splitter->splitHorizontally(createFaceAttribsEditor(splitter, document, contextManager),
                                         createTextureBrowser(splitter, document, contextManager),
                                         wxSize(100, 200), wxSize(100, 200));
-<<<<<<< HEAD
-            
+
             auto* outerSizer = new QVBoxLayout();
-=======
-
-            wxSizer* outerSizer = new wxBoxSizer(wxVERTICAL);
->>>>>>> 25625af4
             outerSizer->Add(splitter, 1, wxEXPAND);
             outerSizer->Add(new BorderLine(this, BorderLine::Direction_Horizontal), 0, wxEXPAND);
             outerSizer->Add(createTextureCollectionEditor(this, document), 0, wxEXPAND);
@@ -86,13 +81,8 @@
             m_faceAttribsEditor = new FaceAttribsEditor(parent, document, contextManager);
             return m_faceAttribsEditor;
         }
-<<<<<<< HEAD
-        
+
         QWidget* FaceInspector::createTextureBrowser(QWidget* parent, MapDocumentWPtr document, GLContextManager& contextManager) {
-=======
-
-        wxWindow* FaceInspector::createTextureBrowser(wxWindow* parent, MapDocumentWPtr document, GLContextManager& contextManager) {
->>>>>>> 25625af4
             TitledPanel* panel = new TitledPanel(parent, "Texture Browser");
             m_textureBrowser = new TextureBrowser(panel->getPanel(), document, contextManager);
 
@@ -102,23 +92,13 @@
 
             return panel;
         }
-<<<<<<< HEAD
-        
+
         QWidget* FaceInspector::createTextureCollectionEditor(QWidget* parent, MapDocumentWPtr document) {
             CollapsibleTitledPanel* panel = new CollapsibleTitledPanel(parent, "Texture Collections", false);
             QWidget* collectionEditor = new TextureCollectionEditor(panel->getPanel(), document);
-            
+
             auto* sizer = new QVBoxLayout();
             sizer->addWidget(collectionEditor, 1, wxEXPAND);
-=======
-
-        wxWindow* FaceInspector::createTextureCollectionEditor(wxWindow* parent, MapDocumentWPtr document) {
-            CollapsibleTitledPanel* panel = new CollapsibleTitledPanel(parent, "Texture Collections", false);
-            wxWindow* collectionEditor = new TextureCollectionEditor(panel->getPanel(), document);
-
-            wxSizer* sizer = new wxBoxSizer(wxVERTICAL);
-            sizer->Add(collectionEditor, 1, wxEXPAND);
->>>>>>> 25625af4
             panel->getPanel()->SetSizer(sizer);
 
             return panel;
