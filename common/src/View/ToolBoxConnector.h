/*
 Copyright (C) 2010-2017 Kristian Duske

 This file is part of TrenchBroom.

 TrenchBroom is free software: you can redistribute it and/or modify
 it under the terms of the GNU General Public License as published by
 the Free Software Foundation, either version 3 of the License, or
 (at your option) any later version.

 TrenchBroom is distributed in the hope that it will be useful,
 but WITHOUT ANY WARRANTY; without even the implied warranty of
 MERCHANTABILITY or FITNESS FOR A PARTICULAR PURPOSE.  See the
 GNU General Public License for more details.

 You should have received a copy of the GNU General Public License
 along with TrenchBroom. If not, see <http://www.gnu.org/licenses/>.
 */

#ifndef TrenchBroom_ToolBoxConnector
#define TrenchBroom_ToolBoxConnector

#include "StringUtils.h"
#include "View/InputEvent.h"
#include "View/InputState.h"
#include "View/PickRequest.h"

namespace TrenchBroom {
    namespace Model {
        class PickResult;
    }

    namespace Renderer {
        class Camera;
        class RenderBatch;
        class RenderContext;
    }

    namespace View {
        class ToolController;
        class ToolBox;
        class ToolChain;

        class ToolBoxConnector : public InputEventProcessor {
        private:
            ToolBox* m_toolBox;
            ToolChain* m_toolChain;

            InputState m_inputState;

            int m_lastMouseX;
            int m_lastMouseY;
            bool m_ignoreNextDrag;
        public:
            ToolBoxConnector();
            ~ToolBoxConnector() override;

<<<<<<< HEAD
        public:
=======
>>>>>>> 25625af4
            const vm::ray3& pickRay() const;
            const Model::PickResult& pickResult() const;

            void updatePickResult();
            void updateLastActivation();
        protected:
            void setToolBox(ToolBox& toolBox);
            void addTool(ToolController* tool);
        public: // drag and drop
            bool dragEnter(int x, int y, const String& text);
            bool dragMove(int x, int y, const String& text);
            void dragLeave();
            bool dragDrop(int x, int y, const String& text);
        public: // cancel
            bool cancel();
        protected: // rendering
            void setRenderOptions(Renderer::RenderContext& renderContext);
            void renderTools(Renderer::RenderContext& renderContext, Renderer::RenderBatch& renderBatch);
        private:
            ModifierKeyState modifierKeys();
            bool setModifierKeys();
        protected:
            bool clearModifierKeys();
            void updateModifierKeys();
        private:
            void showPopupMenu();
        public: // implement InputEventProcessor interface
            void processEvent(const KeyEvent& event) override;
            void processEvent(const MouseEvent& event) override;
            void processEvent(const CancelEvent& event) override;
        private:
            void processMouseButtonDown(const MouseEvent& event);
            void processMouseButtonUp(const MouseEvent& event);
            void processMouseClick(const MouseEvent& event);
            void processMouseDoubleClick(const MouseEvent& event);
            void processMouseMotion(const MouseEvent& event);
            void processScroll(const MouseEvent& event);
            void processDragStart(const MouseEvent& event);
            void processDrag(const MouseEvent& event);
            void processDragEnd(const MouseEvent& event);

            MouseButtonState mouseButton(const MouseEvent& event);
            void mouseMoved(int x, int y);
        public:
            bool cancelDrag();
        private:
            virtual PickRequest doGetPickRequest(int x, int y) const = 0;
            virtual Model::PickResult doPick(const vm::ray3& pickRay) const = 0;
            virtual void doShowPopupMenu();
        };
    }
}

#endif /* defined(TrenchBroom_ToolBoxConnector) */<|MERGE_RESOLUTION|>--- conflicted
+++ resolved
@@ -55,10 +55,7 @@
             ToolBoxConnector();
             ~ToolBoxConnector() override;
 
-<<<<<<< HEAD
         public:
-=======
->>>>>>> 25625af4
             const vm::ray3& pickRay() const;
             const Model::PickResult& pickResult() const;
 
