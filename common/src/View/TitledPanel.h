--- conflicted
+++ resolved
@@ -29,15 +29,9 @@
         private:
             QWidget* m_panel;
         public:
-<<<<<<< HEAD
             TitledPanel(QWidget* parent, const QString& title, bool showDivider = true, bool boldTitle = true);
-            
+
             QWidget* getPanel() const;
-=======
-            TitledPanel(wxWindow* parent, const wxString& title, bool showDivider = true, bool boldTitle = true);
-
-            wxWindow* getPanel() const;
->>>>>>> 25625af4
         };
     }
 }
