--- conflicted
+++ resolved
@@ -326,13 +326,8 @@
                 }
                 return hasOutput;
             }
-<<<<<<< HEAD
-            
+
             QString readStream(wxInputStream* stream) {
-=======
-
-            wxString readStream(wxInputStream* stream) {
->>>>>>> 25625af4
                 ensure(stream != nullptr, "stream is null");
                 wxStringOutputStream out;
                 if (stream->CanRead()) {
