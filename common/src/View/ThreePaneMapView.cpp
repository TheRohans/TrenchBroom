--- conflicted
+++ resolved
@@ -47,7 +47,6 @@
         m_mapViewZZ(nullptr) {
             createGui(toolBox, mapRenderer, contextManager);
         }
-<<<<<<< HEAD
 
         ThreePaneMapView::~ThreePaneMapView() {
             saveLayoutToPrefs();
@@ -60,24 +59,7 @@
             m_mapView3D = new MapView3D(nullptr, m_logger, m_document, toolBox, mapRenderer, contextManager);
             m_mapViewXY = new MapView2D(nullptr, m_logger, m_document, toolBox, mapRenderer, contextManager, MapView2D::ViewPlane_XY);
             m_mapViewZZ = new CyclingMapView(nullptr, m_logger, m_document, toolBox, mapRenderer, contextManager, CyclingMapView::View_ZZ);
-            
-=======
 
-        void ThreePaneMapView::createGui(MapViewToolBox& toolBox, Renderer::MapRenderer& mapRenderer, GLContextManager& contextManager) {
-
-            m_hSplitter = new SplitterWindow2(this);
-            m_hSplitter->setSashGravity(0.5);
-            m_hSplitter->SetName("3PaneMapViewHSplitter");
-
-            m_vSplitter = new SplitterWindow2(m_hSplitter);
-            m_vSplitter->setSashGravity(0.5);
-            m_vSplitter->SetName("3PaneMapViewVSplitter");
-
-            m_mapView3D = new MapView3D(m_hSplitter, m_logger, m_document, toolBox, mapRenderer, contextManager);
-            m_mapViewXY = new MapView2D(m_vSplitter, m_logger, m_document, toolBox, mapRenderer, contextManager, MapView2D::ViewPlane_XY);
-            m_mapViewZZ = new CyclingMapView(m_vSplitter, m_logger, m_document, toolBox, mapRenderer, contextManager, CyclingMapView::View_ZZ);
-
->>>>>>> 25625af4
             m_mapView3D->linkCamera(m_linkHelper);
             m_mapViewXY->linkCamera(m_linkHelper);
             m_mapViewZZ->linkCamera(m_linkHelper);
@@ -85,17 +67,6 @@
             addMapView(m_mapView3D);
             addMapView(m_mapViewXY);
             addMapView(m_mapViewZZ);
-<<<<<<< HEAD
-=======
-
-            m_vSplitter->splitHorizontally(m_mapViewXY, m_mapViewZZ, wxSize(100, 100), wxSize(100, 100));
-            m_hSplitter->splitVertically(m_mapView3D, m_vSplitter, wxSize(100, 100), wxSize(100, 100));
-
-            wxSizer* sizer = new wxBoxSizer(wxVERTICAL);
-            sizer->Add(m_hSplitter, 1, wxEXPAND);
-
-            SetSizer(sizer);
->>>>>>> 25625af4
 
             // See comment in CyclingMapView::createGui
             auto* layout = new QHBoxLayout();
