/*
 Copyright (C) 2010-2012 Kristian Duske

 This file is part of TrenchBroom.

 TrenchBroom is free software: you can redistribute it and/or modify
 it under the terms of the GNU General Public License as published by
 the Free Software Foundation, either version 3 of the License, or
 (at your option) any later version.

 TrenchBroom is distributed in the hope that it will be useful,
 but WITHOUT ANY WARRANTY; without even the implied warranty of
 MERCHANTABILITY or FITNESS FOR A PARTICULAR PURPOSE.  See the
 GNU General Public License for more details.

 You should have received a copy of the GNU General Public License
 along with TrenchBroom.  If not, see <http://www.gnu.org/licenses/>.
 */

#include "EditorFrame.h"

#include "Controller/InputController.h"
#include "Model/EditStateManager.h"
#include "Model/MapDocument.h"
#include "Utility/Console.h"
#include "View/EditorView.h"
#include "View/Inspector.h"
#include "View/MapGLCanvas.h"
#include "View/CommandIds.h"
#include "TrenchBroomApp.h"

#include <wx/colour.h>
#include <wx/config.h>
#include <wx/docview.h>
#include <wx/menu.h>
#include <wx/panel.h>
#include <wx/sizer.h>
#include <wx/splitter.h>
#include <wx/textctrl.h>
#include <wx/toolbar.h>

namespace TrenchBroom {
    namespace View {
        const wxEventType EditorFrame::EVT_SET_FOCUS = wxNewEventType();
        
        BEGIN_EVENT_TABLE(EditorFrame, wxFrame)
		EVT_CLOSE(EditorFrame::OnClose)
        EVT_MENU_OPEN(EditorFrame::OnMenuOpen)
        EVT_COMMAND(wxID_ANY, EVT_SET_FOCUS, EditorFrame::OnSetFocus)
        EVT_IDLE(EditorFrame::OnIdle)
		END_EVENT_TABLE()

        void EditorFrame::CreateGui() {
            wxSplitterWindow* inspectorSplitter = new wxSplitterWindow(this, wxID_ANY, wxDefaultPosition, wxDefaultSize, wxSP_LIVE_UPDATE);
            inspectorSplitter->SetSashGravity(1.0f);
            inspectorSplitter->SetMinimumPaneSize(350);

            wxSplitterWindow* logSplitter = new wxSplitterWindow(inspectorSplitter, wxID_ANY, wxDefaultPosition, wxDefaultSize, wxSP_LIVE_UPDATE);
            logSplitter->SetSashGravity(1.0f);
            logSplitter->SetMinimumPaneSize(0);

            m_logView = new wxTextCtrl(logSplitter, wxID_ANY, "", wxDefaultPosition, wxDefaultSize, wxBORDER_NONE | wxTE_MULTILINE | wxTE_READONLY | wxTE_DONTWRAP | wxTE_RICH2);
            m_logView->SetDefaultStyle(wxTextAttr(*wxLIGHT_GREY, *wxBLACK));
            m_logView->SetBackgroundColour(*wxBLACK);

            m_mapCanvas = new MapGLCanvas(logSplitter, m_documentViewHolder);
            m_inspector = new Inspector(inspectorSplitter, m_documentViewHolder);

            logSplitter->SplitHorizontally(m_mapCanvas, m_logView, -150);
            inspectorSplitter->SplitVertically(logSplitter, m_inspector, -350);

            wxSizer* outerSizer = new wxBoxSizer(wxVERTICAL);
            outerSizer->Add(inspectorSplitter, 1, wxEXPAND);
            SetSizer(outerSizer);

            SetSize(1024, 768);

            /*
            m_mapCanvas->Bind(wxEVT_SET_FOCUS, &EditorFrame::OnMapCanvasSetFocus, this);
            m_mapCanvas->Bind(wxEVT_KILL_FOCUS, &EditorFrame::OnMapCanvasKillFocus, this);
             */
        }

        EditorFrame::EditorFrame(Model::MapDocument& document, EditorView& view) :
        wxFrame(NULL, wxID_ANY, wxT("")),
        m_documentViewHolder(DocumentViewHolder(&document, &view)),
        m_focusMapCanvasOnIdle(true) {
#if defined _WIN32
            SetIcon(wxICON(APPICON));
#endif
            CreateGui();
            updateMenuBar();

            m_mapCanvasHasFocus = false;
        }

        void EditorFrame::updateMenuBar() {
            if (!m_documentViewHolder.valid())
                return;

            bool mapViewFocused = FindFocus() == m_mapCanvas;
            TrenchBroomApp* app = static_cast<TrenchBroomApp*>(wxTheApp);
            wxMenu* actionMenu = NULL;
            if (wxDynamicCast(FindFocus(), wxTextCtrl) == NULL) {
                if (m_mapCanvas->inputController().moveVerticesToolActive()) {
                    actionMenu = app->CreateVertexActionMenu(mapViewFocused);
                } else if (m_mapCanvas->inputController().clipToolActive()) {
                } else {
                    Model::EditStateManager& editStateManager = m_documentViewHolder.document().editStateManager();
                    switch (editStateManager.selectionMode()) {
                        case Model::EditStateManager::SMFaces:
                            actionMenu = app->CreateTextureActionMenu(mapViewFocused);
                            break;
                        case Model::EditStateManager::SMEntities:
                        case Model::EditStateManager::SMBrushes:
                        case Model::EditStateManager::SMEntitiesAndBrushes:
                            actionMenu = app->CreateObjectActionMenu(mapViewFocused);
                            break;
                        default:
                            break;
                    }
                }
            }

            wxMenuBar* menuBar = app->CreateMenuBar(&m_documentViewHolder.view(), actionMenu, mapViewFocused);
            int editMenuIndex = menuBar->FindMenu(wxT("Edit"));
            assert(editMenuIndex != wxNOT_FOUND);
            wxMenu* editMenu = menuBar->GetMenu(static_cast<size_t>(editMenuIndex));
            m_documentViewHolder.document().GetCommandProcessor()->SetEditMenu(editMenu);

            // SetMenuBar(NULL);

            wxMenuBar* oldMenuBar = GetMenuBar();
            app->DetachFileHistoryMenu(oldMenuBar);

            SetMenuBar(menuBar);
            delete oldMenuBar;
        }

        void EditorFrame::disableProcessing() {
            wxMenuBar* oldMenuBar = GetMenuBar();
            TrenchBroomApp* app = static_cast<TrenchBroomApp*>(wxTheApp);
            app->DetachFileHistoryMenu(oldMenuBar);

            m_documentViewHolder.invalidate();
        }

        /*
        void EditorFrame::OnMapCanvasSetFocus(wxFocusEvent& event) {
            m_mapCanvasHasFocus = true;

            if (m_documentViewHolder.valid()) {
                updateMenuBar();

                wxMenuBar* menuBar = GetMenuBar();
                size_t menuCount = menuBar->GetMenuCount();
                for (size_t i = 0; i < menuCount; i++) {
                    wxMenu* menu = menuBar->GetMenu(i);
                    menu->UpdateUI(&m_documentViewHolder.view());
                }

                m_mapCanvas->Refresh();
            }

            event.Skip();
        }

        void EditorFrame::OnMapCanvasKillFocus(wxFocusEvent& event) {
            m_mapCanvasHasFocus = false;

            if (m_documentViewHolder.valid()) {
                updateMenuBar();

                wxMenuBar* menuBar = GetMenuBar();
                size_t menuCount = menuBar->GetMenuCount();
                for (size_t i = 0; i < menuCount; i++) {
                    wxMenu* menu = menuBar->GetMenu(i);
                    menu->UpdateUI(&m_documentViewHolder.view());
                }

                m_mapCanvas->Refresh();
            }

            event.Skip();
        }
         */

        void EditorFrame::OnSetFocus(wxCommandEvent& event) {
            if (m_documentViewHolder.valid()) {
                wxWindow* focus = FindFocus();
                if (m_mapCanvasHasFocus != (focus == m_mapCanvas)) {
                    m_mapCanvasHasFocus = (focus == m_mapCanvas);
                    
                    updateMenuBar();
                    
                    wxMenuBar* menuBar = GetMenuBar();
                    size_t menuCount = menuBar->GetMenuCount();
                    for (size_t i = 0; i < menuCount; i++) {
                        wxMenu* menu = menuBar->GetMenu(i);
                        menu->UpdateUI(&m_documentViewHolder.view());
                    }
                    m_mapCanvas->Refresh();
                }
            }
        }

        void EditorFrame::OnIdle(wxIdleEvent& event) {
<<<<<<< HEAD
            /*
=======
            if (m_focusMapCanvasOnIdle) {
                m_mapCanvas->SetFocus();
                m_focusMapCanvasOnIdle = false;
            }

>>>>>>> 46cf4b8d
            // this is a fix for Mac OS X, where the kill focus event is not properly sent
            // FIXME: remove this as soon as this bug is fixed in wxWidgets 2.9.5
            
#if defined __APPLE__
            if (m_documentViewHolder.valid()) {
                wxWindow* focus = FindFocus();
                if (m_mapCanvasHasFocus != (focus == m_mapCanvas)) {
                    m_mapCanvasHasFocus = (focus == m_mapCanvas);

                    updateMenuBar();

                    wxMenuBar* menuBar = GetMenuBar();
                    size_t menuCount = menuBar->GetMenuCount();
                    for (size_t i = 0; i < menuCount; i++) {
                        wxMenu* menu = menuBar->GetMenu(i);
                        menu->UpdateUI(&m_documentViewHolder.view());
                    }
                    m_mapCanvas->Refresh();
                }
            }
#endif
            */
            
            // finally set the top window
            if (IsActive() && wxTheApp->GetTopWindow() != this)
                wxTheApp->SetTopWindow(this);
            event.Skip();
        }

        void EditorFrame::OnClose(wxCloseEvent& event) {
            // if the user closes the editor frame, the document must also be closed:
            assert(m_documentViewHolder.valid());

            Model::MapDocument& document = m_documentViewHolder.document();
            document.GetDocumentManager()->CloseDocument(&document);
        }

        void EditorFrame::OnMenuOpen(wxMenuEvent& event) {
#ifdef _WIN32
            wxMenu* menu = event.GetMenu();
			menu->UpdateUI(&m_documentViewHolder.view());
#endif
            event.Skip();
        }
    }
}<|MERGE_RESOLUTION|>--- conflicted
+++ resolved
@@ -205,19 +205,16 @@
         }
 
         void EditorFrame::OnIdle(wxIdleEvent& event) {
-<<<<<<< HEAD
-            /*
-=======
             if (m_focusMapCanvasOnIdle) {
                 m_mapCanvas->SetFocus();
                 m_focusMapCanvasOnIdle = false;
             }
 
->>>>>>> 46cf4b8d
+            /*
             // this is a fix for Mac OS X, where the kill focus event is not properly sent
             // FIXME: remove this as soon as this bug is fixed in wxWidgets 2.9.5
-            
-#if defined __APPLE__
+
+#ifdef __APPLE__
             if (m_documentViewHolder.valid()) {
                 wxWindow* focus = FindFocus();
                 if (m_mapCanvasHasFocus != (focus == m_mapCanvas)) {
