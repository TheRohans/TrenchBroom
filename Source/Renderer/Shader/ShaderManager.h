--- conflicted
+++ resolved
@@ -70,11 +70,8 @@
             extern const ShaderConfig PointHandleShader;
             extern const ShaderConfig InstancedPointHandleShader;
             extern const ShaderConfig ColoredHandleShader;
-<<<<<<< HEAD
             extern const ShaderConfig CompassShader;
-=======
             extern const ShaderConfig EntityLinkShader;
->>>>>>> 002b081e
         }
 
         class Shader;
