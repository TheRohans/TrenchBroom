// Mac modifier key symbols:
// Command Key:  &#8984;
// Control Key:  &#x2303;
// Option Key:   &#x2325;
// Shift Key:    &#8679;
// Cursor Up:    &#x2191;
// Cursor Down:  &#x2193;
// Cursor Left:  &#x2190;
// Cursor Right: &#x2192;
// Page Up:      &#x21DE;
// Page Down:    &#x21DF;
// Backspace:    &#x232B;
// Return:       &#x21A9;

var menu_commands = new Object();
menu_commands["Mac"] = new Object();
menu_commands["Windows"] = new Object();
menu_commands["Linux"] = new Object();

menu_commands["Mac"]["preferences"] 					= "TrenchBroom &raquo; Preferences - &#8984;,";
<<<<<<< HEAD
menu_commands["Mac"]["file_new"]						= "File &raquo; New - &#8984;N";
menu_commands["Mac"]["file_open"]						= "File &raquo; Open... - &#8984;O";
menu_commands["Mac"]["file_save"]						= "File &raquo; Save - &#8984;S";
menu_commands["Mac"]["file_save_as"]					= "File &raquo; Save as... - &#8679;&#8984;S";
menu_commands["Mac"]["edit_select_all"]					= "Edit &raquo; Select All - &#8984;A";
menu_commands["Mac"]["edit_select_siblings"]			= "Edit &raquo; Select Siblings - &#x2325;&#8984;A";
menu_commands["Mac"]["edit_select_touching"]			= "Edit &raquo; Select Touching - &#8984;T";
menu_commands["Mac"]["edit_select_none"]				= "Edit &raquo; Select None - &#8679;&#8984;A";
menu_commands["Mac"]["edit_rotate_tool"]				= "Edit &raquo; Tools &raquo; Rotate Objects Tool - R";
menu_commands["Mac"]["edit_flip_horizontally"]			= "Edit &raquo; Actions &raquo; Flip Horizontally - &#8984;F";
menu_commands["Mac"]["edit_flip_vertically"]			= "Edit &raquo; Actions &raquo; Flip Vertically - &#x2325;&#8984;F";
menu_commands["Mac"]["edit_map_properties"]				= "Edit &raquo; Map Properties...";
menu_commands["Mac"]["view_center_on_selection"]		= "View &raquo; Camera &raquo; Center on Selection - &#x2325;C";

menu_commands["Windows"]["preferences"] 				= "View &raquo; Preferences";
menu_commands["Windows"]["file_new"]					= "File &raquo; New - Ctrl+N";
menu_commands["Windows"]["file_open"]					= "File &raquo; Open... - Ctrl+O";
menu_commands["Windows"]["file_save"]					= "File &raquo; Save - Ctrl+S";
menu_commands["Windows"]["file_save_as"]				= "File &raquo; Save as... - Ctrl+Shift+S";
menu_commands["Windows"]["edit_select_all"]				= "Edit &raquo; Select All - Ctrl+A";
menu_commands["Windows"]["edit_select_siblings"]		= "Edit &raquo; Select Siblings - Ctrl+Alt+A";
menu_commands["Windows"]["edit_select_touching"]		= "Edit &raquo; Select Touching - Ctrl+T";
menu_commands["Windows"]["edit_select_none"]			= "Edit &raquo; Select None - Ctrl+Shift+A";
menu_commands["Windows"]["edit_rotate_tool"]			= "Edit &raquo; Tools &raquo; Rotate Objects Tool - R";
menu_commands["Windows"]["edit_flip_horizontally"]		= "Edit &raquo; Actions &raquo; Flip Horizontally - Ctrl+F";
menu_commands["Windows"]["edit_flip_vertically"]		= "Edit &raquo; Actions &raquo; Flip Vertically - Ctrl+Alt+F";
menu_commands["Windows"]["edit_map_properties"]			= "Edit &raquo; Map Properties...";
menu_commands["Windows"]["view_center_on_selection"]	= "View &raquo; Camera &raquo; Center on Selection - Alt+C";
=======
menu_commands["Mac"]["file_new"]						= "File &raquo; New - &#8984;N"
menu_commands["Mac"]["file_open"]						= "File &raquo; Open... - &#8984;O"
menu_commands["Mac"]["file_save"]						= "File &raquo; Save - &#8984;S"
menu_commands["Mac"]["file_save_as"]					= "File &raquo; Save as... - &#8679;&#8984;S"
menu_commands["Mac"]["edit_map_properties"]				= "Edit &raquo; Map Properties..."
menu_commands["Mac"]["view_center_on_selection"]		= "View &raquo; Camera &raquo; Center on Selection - &#x2325;C"
menu_commands["Mac"]["edit_duplicate_selection"]		= "<b>Edit &raquo; Actions &raquo; Duplicate - &#8679;D</b>"
menu_commands["Mac"]["edit_copy"]						= "<b>Edit &raquo; Copy - &#8679;C</b>"
menu_commands["Mac"]["edit_cut"]						= "<b>Edit &raquo; Cut - &#8679;X</b>"
menu_commands["Mac"]["edit_paste"]						= "<b>Edit &raquo; Paste - &#8679;V</b>"

menu_commands["Windows"]["preferences"] 				= "View &raquo; Preferences";
menu_commands["Windows"]["file_new"]					= "File &raquo; New - Ctrl+N"
menu_commands["Windows"]["file_open"]					= "File &raquo; Open... - Ctrl+O"
menu_commands["Windows"]["file_save"]					= "File &raquo; Save - Ctrl+S"
menu_commands["Windows"]["file_save_as"]				= "File &raquo; Save as... - Ctrl+Shift+S"
menu_commands["Windows"]["edit_map_properties"]			= "Edit &raquo; Map Properties..."
menu_commands["Windows"]["view_center_on_selection"]	= "View &raquo; Camera &raquo; Center on Selection - Alt+C"
menu_commands["Windows"]["edit_duplicate_selection"]	= "<b>Edit &raquo; Actions &raquo; Duplicate - Ctrl+D</b>"
menu_commands["Windows"]["edit_copy"]					= "<b>Edit &raquo; Copy - Ctrl+C</b>"
menu_commands["Windows"]["edit_cut"]					= "<b>Edit &raquo; Cut - Ctrl+X</b>"
menu_commands["Windows"]["edit_paste"]					= "<b>Edit &raquo; Paste - Ctrl+V</b>"


//option key (&#x2325;)
>>>>>>> 91b75023

var keys = new Object();

keys["Mac"] = new Object();
keys["Mac"]["CmdCtrl"] 	= "&#8984;";
keys["Mac"]["Alt"] 		= "&#x2325;";
keys["Mac"]["Shift"]	= "&#8679;";
keys["Mac"]["Up"]		= "&#x2191;";
keys["Mac"]["Down"]		= "&#x2193;";
keys["Mac"]["Left"]		= "&#x2190;";
keys["Mac"]["Right"]	= "&#x2192;";
keys["Mac"]["PgUp"]		= "&#x21DE;";
keys["Mac"]["PgDown"]	= "&#x21DF;";
keys["Mac"]["Delete"]	= "&#x232B;";
keys["Mac"]["Return"]	= "&#x21A9;";
keys["Mac"]["Combiner"] = "";

keys["Windows"] = new Object();
keys["Windows"]["CmdCtrl"] 	= "Ctrl";
keys["Windows"]["Alt"] 		= "Alt";
keys["Windows"]["Shift"]	= "Shift";
keys["Windows"]["Up"]		= "&#x2191;";
keys["Windows"]["Down"]		= "&#x2193;";
keys["Windows"]["Left"]		= "&#x2190;";
keys["Windows"]["Right"]	= "&#x2192;";
keys["Windows"]["PgUp"]		= "PageUp";
keys["Windows"]["PgDown"]	= "PageDown";
keys["Windows"]["Delete"]	= "Del";
keys["Windows"]["Return"]	= "Enter";
keys["Windows"]["Combiner"] = "+";

keys["Linux"] = new Object();

var platform = "Windows";
if (navigator.platform.indexOf("Win")!=-1) platform="Windows";
if (navigator.platform.indexOf("Mac")!=-1) platform="Mac";
if (navigator.platform.indexOf("X11")!=-1) platform="Linux";
if (navigator.platform.indexOf("Linux")!=-1) OSName="Linux";
//var platform = "Mac"; //debug

function print_menu_command(name) {
	document.write("<b>" + menu_commands[platform][name] + "</b>");
}

function resolve_key(name) {
	if (name in keys[platform])
		return keys[platform][name];
	return name;
}

function print_key(name, mod1, mod2, mod3) {
	var keyStr = "";
	if (mod1 != undefined)
		keyStr += resolve_key(mod1) + resolve_key("Combiner");
	if (mod2 != undefined)
		keyStr += resolve_key(mod2) + resolve_key("Combiner");
	if (mod3 != undefined)
		keyStr += resolve_key(mod3) + resolve_key("Combiner");
	keyStr += resolve_key(name);

	document.write("<b>" + keyStr + "</b>");
}

function print_macCtrlClick() {
	if (platform == "Mac")
		document.write(" (or <b>ctrl-click</b>)");
}<|MERGE_RESOLUTION|>--- conflicted
+++ resolved
@@ -18,11 +18,13 @@
 menu_commands["Linux"] = new Object();
 
 menu_commands["Mac"]["preferences"] 					= "TrenchBroom &raquo; Preferences - &#8984;,";
-<<<<<<< HEAD
 menu_commands["Mac"]["file_new"]						= "File &raquo; New - &#8984;N";
 menu_commands["Mac"]["file_open"]						= "File &raquo; Open... - &#8984;O";
 menu_commands["Mac"]["file_save"]						= "File &raquo; Save - &#8984;S";
 menu_commands["Mac"]["file_save_as"]					= "File &raquo; Save as... - &#8679;&#8984;S";
+menu_commands["Mac"]["edit_copy"]						= "Edit &raquo; Copy - &#8984;C";
+menu_commands["Mac"]["edit_cut"]						= "Edit &raquo; Cut - &#8984;X";
+menu_commands["Mac"]["edit_paste"]						= "Edit &raquo; Paste - &#8984;V";
 menu_commands["Mac"]["edit_select_all"]					= "Edit &raquo; Select All - &#8984;A";
 menu_commands["Mac"]["edit_select_siblings"]			= "Edit &raquo; Select Siblings - &#x2325;&#8984;A";
 menu_commands["Mac"]["edit_select_touching"]			= "Edit &raquo; Select Touching - &#8984;T";
@@ -30,6 +32,7 @@
 menu_commands["Mac"]["edit_rotate_tool"]				= "Edit &raquo; Tools &raquo; Rotate Objects Tool - R";
 menu_commands["Mac"]["edit_flip_horizontally"]			= "Edit &raquo; Actions &raquo; Flip Horizontally - &#8984;F";
 menu_commands["Mac"]["edit_flip_vertically"]			= "Edit &raquo; Actions &raquo; Flip Vertically - &#x2325;&#8984;F";
+menu_commands["Mac"]["edit_duplicate_selection"]		= "Edit &raquo; Actions &raquo; Duplicate - &#8984;D";
 menu_commands["Mac"]["edit_map_properties"]				= "Edit &raquo; Map Properties...";
 menu_commands["Mac"]["view_center_on_selection"]		= "View &raquo; Camera &raquo; Center on Selection - &#x2325;C";
 
@@ -38,6 +41,9 @@
 menu_commands["Windows"]["file_open"]					= "File &raquo; Open... - Ctrl+O";
 menu_commands["Windows"]["file_save"]					= "File &raquo; Save - Ctrl+S";
 menu_commands["Windows"]["file_save_as"]				= "File &raquo; Save as... - Ctrl+Shift+S";
+menu_commands["Windows"]["edit_copy"]					= "Edit &raquo; Copy - Ctrl+C";
+menu_commands["Windows"]["edit_cut"]					= "Edit &raquo; Cut - Ctrl+X";
+menu_commands["Windows"]["edit_paste"]					= "Edit &raquo; Paste - Ctrl+V";
 menu_commands["Windows"]["edit_select_all"]				= "Edit &raquo; Select All - Ctrl+A";
 menu_commands["Windows"]["edit_select_siblings"]		= "Edit &raquo; Select Siblings - Ctrl+Alt+A";
 menu_commands["Windows"]["edit_select_touching"]		= "Edit &raquo; Select Touching - Ctrl+T";
@@ -45,35 +51,9 @@
 menu_commands["Windows"]["edit_rotate_tool"]			= "Edit &raquo; Tools &raquo; Rotate Objects Tool - R";
 menu_commands["Windows"]["edit_flip_horizontally"]		= "Edit &raquo; Actions &raquo; Flip Horizontally - Ctrl+F";
 menu_commands["Windows"]["edit_flip_vertically"]		= "Edit &raquo; Actions &raquo; Flip Vertically - Ctrl+Alt+F";
+menu_commands["Windows"]["edit_duplicate_selection"]	= "Edit &raquo; Actions &raquo; Duplicate - Ctrl+D";
 menu_commands["Windows"]["edit_map_properties"]			= "Edit &raquo; Map Properties...";
 menu_commands["Windows"]["view_center_on_selection"]	= "View &raquo; Camera &raquo; Center on Selection - Alt+C";
-=======
-menu_commands["Mac"]["file_new"]						= "File &raquo; New - &#8984;N"
-menu_commands["Mac"]["file_open"]						= "File &raquo; Open... - &#8984;O"
-menu_commands["Mac"]["file_save"]						= "File &raquo; Save - &#8984;S"
-menu_commands["Mac"]["file_save_as"]					= "File &raquo; Save as... - &#8679;&#8984;S"
-menu_commands["Mac"]["edit_map_properties"]				= "Edit &raquo; Map Properties..."
-menu_commands["Mac"]["view_center_on_selection"]		= "View &raquo; Camera &raquo; Center on Selection - &#x2325;C"
-menu_commands["Mac"]["edit_duplicate_selection"]		= "<b>Edit &raquo; Actions &raquo; Duplicate - &#8679;D</b>"
-menu_commands["Mac"]["edit_copy"]						= "<b>Edit &raquo; Copy - &#8679;C</b>"
-menu_commands["Mac"]["edit_cut"]						= "<b>Edit &raquo; Cut - &#8679;X</b>"
-menu_commands["Mac"]["edit_paste"]						= "<b>Edit &raquo; Paste - &#8679;V</b>"
-
-menu_commands["Windows"]["preferences"] 				= "View &raquo; Preferences";
-menu_commands["Windows"]["file_new"]					= "File &raquo; New - Ctrl+N"
-menu_commands["Windows"]["file_open"]					= "File &raquo; Open... - Ctrl+O"
-menu_commands["Windows"]["file_save"]					= "File &raquo; Save - Ctrl+S"
-menu_commands["Windows"]["file_save_as"]				= "File &raquo; Save as... - Ctrl+Shift+S"
-menu_commands["Windows"]["edit_map_properties"]			= "Edit &raquo; Map Properties..."
-menu_commands["Windows"]["view_center_on_selection"]	= "View &raquo; Camera &raquo; Center on Selection - Alt+C"
-menu_commands["Windows"]["edit_duplicate_selection"]	= "<b>Edit &raquo; Actions &raquo; Duplicate - Ctrl+D</b>"
-menu_commands["Windows"]["edit_copy"]					= "<b>Edit &raquo; Copy - Ctrl+C</b>"
-menu_commands["Windows"]["edit_cut"]					= "<b>Edit &raquo; Cut - Ctrl+X</b>"
-menu_commands["Windows"]["edit_paste"]					= "<b>Edit &raquo; Paste - Ctrl+V</b>"
-
-
-//option key (&#x2325;)
->>>>>>> 91b75023
 
 var keys = new Object();
 
